import torch
import unittest
from random import randrange
from torchsparsegradutils import sparse_triangular_solve


def gencoordinates_square_tri(n, ni, upper=True, device="cuda"):
    """Used to genererate ni random unique off-diagonal coordinates
    for upper or lower triangular sparse matrix with size [n, n]"""
    coordinates = set()
    while True:
        r, c = randrange(n), randrange(n)
        if (r < c and upper) or (r > c and not upper):
            coordinates.add((r, c))
        if len(coordinates) == ni:
            return torch.stack([torch.tensor(co) for co in coordinates], dim=-1).to(device)


def gencoordinates_square_diag(n, device="cuda"):
    """Generate diagonal indices for square matrix with size [n, n]"""
    d_idx = torch.arange(n, device=device)
    d_idx = torch.stack([d_idx, d_idx], dim=0).to(device)
    return d_idx

<<<<<<< HEAD
class SparseTriangularSolveTest(unittest.TestCase):
=======

class SparseLinearSolveTest(unittest.TestCase):
>>>>>>> 1668172a
    """Test Triangular Linear Sparse Solver for COO and CSR formatted sparse matrices"""

    def setUp(self) -> None:
        # The device can be specialised by a daughter class
        if not hasattr(self, "device"):
            self.device = torch.device("cpu")
        self.RTOL = 1e-3
        self.A_shape = (16, 16)  # square matrix
        self.B_shape = (self.A_shape[1], 10)
        self.A_nnz = 32  # excluding diagonal of A which will be + A_size nnz
        self.A_idx = torch.cat(
            [
                gencoordinates_square_diag(self.A_shape[0], self.device),
                gencoordinates_square_tri(self.A_shape[0], self.A_nnz, device=self.device),
            ],
            dim=1,
        )
        self.A_val = torch.cat(
            [
                torch.rand(self.A_shape[0], dtype=torch.float64, device=self.device),  # [0, 1) to avoid 0 on diag
                torch.randn(self.A_nnz, dtype=torch.float64, device=self.device),
            ]
        )

        self.As_coo_triu = torch.sparse_coo_tensor(self.A_idx, self.A_val, self.A_shape, requires_grad=True).coalesce()
        self.As_coo_tril = self.As_coo_triu.t()
        self.As_csr_triu = self.As_coo_triu.to_sparse_csr()
        self.As_csr_tril = self.As_coo_tril.to_sparse_csr()

        self.Ad_triu = self.As_coo_triu.to_dense()
        self.Ad_tril = self.As_coo_tril.to_dense()

        self.Bd = torch.randn(16, 4, dtype=torch.float64, device=self.device)
        self.solve = sparse_triangular_solve

    def test_solver_result_coo_triu(self):
        x = self.solve(self.As_coo_triu, self.Bd, upper=True)
        x2 = torch.linalg.solve_triangular(self.Ad_triu, self.Bd, upper=True)
        self.assertTrue(torch.isclose(x, x2, rtol=self.RTOL).all())

    def test_solver_result_coo_tril(self):
        x = self.solve(self.As_coo_tril, self.Bd, upper=False)
        x2 = torch.linalg.solve_triangular(self.Ad_tril, self.Bd, upper=False)
        self.assertTrue(torch.isclose(x, x2, rtol=self.RTOL).all())

    def test_solver_result_csr_triu(self):
        x = self.solve(self.As_csr_triu, self.Bd, upper=True)
        x2 = torch.linalg.solve_triangular(self.Ad_triu, self.Bd, upper=True)
        self.assertTrue(torch.isclose(x, x2, rtol=self.RTOL).all())

    def test_solver_result_csr_tril(self):
        x = self.solve(self.As_csr_tril, self.Bd, upper=False)
        x2 = torch.linalg.solve_triangular(self.Ad_tril, self.Bd, upper=False)
        self.assertTrue(torch.isclose(x, x2, rtol=self.RTOL).all())

    def test_solver_gradient_coo_triu(self):
        # Sparse solver:
        As1 = self.As_coo_triu.detach().clone()
        As1.requires_grad = True
        Bd1 = self.Bd.detach().clone()
        Bd1.requires_grad = True
        As1.retain_grad()
        Bd1.retain_grad()
        x = self.solve(As1, Bd1, upper=True)
        loss = x.sum()
        loss.backward()

        # torch dense solver:
        Ad2 = self.Ad_triu.detach().clone()
        Ad2.requires_grad = True
        Bd2 = self.Bd.detach().clone()
        Bd2.requires_grad = True
        Ad2.retain_grad()
        Bd2.retain_grad()
        x2 = torch.linalg.solve_triangular(Ad2, Bd2, upper=True)
        loss_torch = x2.sum()
        loss_torch.backward()

        nz_mask = As1.grad.to_dense() != 0.0
        self.assertTrue(torch.isclose(As1.grad.to_dense()[nz_mask], Ad2.grad[nz_mask], rtol=self.RTOL).all())
        self.assertTrue(torch.isclose(Bd1.grad, Bd2.grad, rtol=self.RTOL).all())

    def test_solver_gradient_coo_tril(self):
        # Sparse solver:
        As1 = self.As_coo_tril.detach().clone()
        As1.requires_grad = True
        Bd1 = self.Bd.detach().clone()
        Bd1.requires_grad = True
        As1.retain_grad()
        Bd1.retain_grad()
        x = self.solve(As1, Bd1, upper=False)
        loss = x.sum()
        loss.backward()

        # torch dense solver:
        Ad2 = self.Ad_tril.detach().clone()
        Ad2.requires_grad = True
        Bd2 = self.Bd.detach().clone()
        Bd2.requires_grad = True
        Ad2.retain_grad()
        Bd2.retain_grad()
        x2 = torch.linalg.solve_triangular(Ad2, Bd2, upper=False)
        loss_torch = x2.sum()
        loss_torch.backward()

        nz_mask = As1.grad.to_dense() != 0.0
        self.assertTrue(torch.isclose(As1.grad.to_dense()[nz_mask], Ad2.grad[nz_mask], rtol=self.RTOL).all())
        self.assertTrue(torch.isclose(Bd1.grad, Bd2.grad, rtol=self.RTOL).all())

    def test_solver_gradient_csr_triu(self):
        # Sparse solver:
        As1 = self.As_csr_triu.detach().clone()
        As1.requires_grad = True
        Bd1 = self.Bd.detach().clone()
        Bd1.requires_grad = True
        As1.retain_grad()
        Bd1.retain_grad()
        x = self.solve(As1, Bd1, upper=True)
        loss = x.sum()
        loss.backward()

        # torch dense solver:
        Ad2 = self.Ad_triu.detach().clone()
        Ad2.requires_grad = True
        Bd2 = self.Bd.detach().clone()
        Bd2.requires_grad = True
        Ad2.retain_grad()
        Bd2.retain_grad()
        x2 = torch.linalg.solve_triangular(Ad2, Bd2, upper=True)
        loss_torch = x2.sum()
        loss_torch.backward()

        nz_mask = As1.grad.to_dense() != 0.0
        self.assertTrue(torch.isclose(As1.grad.to_dense()[nz_mask], Ad2.grad[nz_mask], rtol=self.RTOL).all())
        self.assertTrue(torch.isclose(Bd1.grad, Bd2.grad, rtol=self.RTOL).all())

    def test_solver_gradient_csr_tril(self):
        # Sparse solver:
        As1 = self.As_csr_tril.detach().clone()
        As1.requires_grad = True
        Bd1 = self.Bd.detach().clone()
        Bd1.requires_grad = True
        As1.retain_grad()
        Bd1.retain_grad()
        x = self.solve(As1, Bd1, upper=False)
        loss = x.sum()
        loss.backward()

        # torch dense solver:
        Ad2 = self.Ad_tril.detach().clone()
        Ad2.requires_grad = True
        Bd2 = self.Bd.detach().clone()
        Bd2.requires_grad = True
        Ad2.retain_grad()
        Bd2.retain_grad()
        x2 = torch.linalg.solve_triangular(Ad2, Bd2, upper=False)
        loss_torch = x2.sum()
        loss_torch.backward()

        nz_mask = As1.grad.to_dense() != 0.0
        self.assertTrue(torch.isclose(As1.grad.to_dense()[nz_mask], Ad2.grad[nz_mask], rtol=self.RTOL).all())
        self.assertTrue(torch.isclose(Bd1.grad, Bd2.grad, rtol=self.RTOL).all())
        
    def test_solver_non_triangular_error(self):
        """Test to check that solver throws an ValueError if a diagonal is specified but unitriangular=True"""
        As1 = self.As_csr_triu.detach().clone()
        As1.requires_grad = True
        Bd1 = self.Bd.detach().clone()
        Bd1.requires_grad = True
        As1.retain_grad()
        Bd1.retain_grad()
        x = self.solve(As1, Bd1, upper=True, unitriangular=True)
        loss = x.sum()
        with self.assertRaises(ValueError):
            loss.backward()
        
        
        
class SparseUnitTriangularSolveTest(unittest.TestCase):
    """Test Triangular Linear Sparse Solver for COO and CSR formatted sparse matrices"""
    def setUp(self) -> None:
        self.RTOL = 1e-3
        self.A_shape = (16, 16)  # square matrix
        self.B_shape = (self.A_shape[1], 10)
        self.A_nnz = 32
        self.A_idx = gencoordinates_square_tri(self.A_shape[0], self.A_nnz)
        self.A_val = torch.randn(self.A_nnz, dtype=torch.float64, device='cuda')
        
        self.As_coo_triu = torch.sparse_coo_tensor(self.A_idx, self.A_val, self.A_shape, requires_grad=True).coalesce()
        self.As_coo_tril = self.As_coo_triu.t()
        self.As_csr_triu = self.As_coo_triu.to_sparse_csr()
        self.As_csr_tril = self.As_coo_tril.to_sparse_csr()
        
        self.Ad_triu = self.As_coo_triu.to_dense()
        self.Ad_tril = self.As_coo_tril.to_dense()
        
        self.Bd = torch.randn(16, 4, dtype=torch.float64, device='cuda')
        self.solve = sparse_triangular_solve
        
    def test_solver_result_coo_triu(self):
        x = self.solve(self.As_coo_triu, self.Bd, upper=True)
        x2 = torch.linalg.solve_triangular(self.Ad_triu, self.Bd, upper=True, unitriangular=True)
        self.assertTrue(torch.isclose(x, x2, rtol=self.RTOL).all())
        
    def test_solver_result_coo_tril(self):
        x = self.solve(self.As_coo_tril, self.Bd, upper=False)
        x2 = torch.linalg.solve_triangular(self.Ad_tril, self.Bd, upper=False, unitriangular=True)
        self.assertTrue(torch.isclose(x, x2, rtol=self.RTOL).all())
        
    def test_solver_result_csr_triu(self):
        x = self.solve(self.As_csr_triu, self.Bd, upper=True)
        x2 = torch.linalg.solve_triangular(self.Ad_triu, self.Bd, upper=True, unitriangular=True)
        self.assertTrue(torch.isclose(x, x2, rtol=self.RTOL).all())
        
    def test_solver_result_csr_tril(self):
        x = self.solve(self.As_csr_tril, self.Bd, upper=False)
        x2 = torch.linalg.solve_triangular(self.Ad_tril, self.Bd, upper=False, unitriangular=True)
        self.assertTrue(torch.isclose(x, x2, rtol=self.RTOL).all())
        
    def test_solver_gradient_coo_triu(self):
        # Sparse solver:
        As1 = self.As_coo_triu.detach().clone()
        As1.requires_grad = True
        Bd1 = self.Bd.detach().clone()
        Bd1.requires_grad = True
        As1.retain_grad()
        Bd1.retain_grad()
        x = self.solve(As1, Bd1, upper=True, unitriangular=True)
        loss = x.sum()
        loss.backward()
        
        # torch dense solver:
        Ad2 = self.Ad_triu.detach().clone()
        Ad2.requires_grad = True
        Bd2 = self.Bd.detach().clone()
        Bd2.requires_grad = True
        Ad2.retain_grad()
        Bd2.retain_grad()
        x2 = torch.linalg.solve_triangular(Ad2, Bd2, upper=True, unitriangular=True)
        loss_torch = x2.sum()
        loss_torch.backward()
        
        nz_mask = As1.grad.to_dense() != 0.0
        self.assertTrue(torch.isclose(As1.grad.to_dense()[nz_mask], Ad2.grad[nz_mask], rtol=self.RTOL).all())
        self.assertTrue(torch.isclose(Bd1.grad, Bd2.grad, rtol=self.RTOL).all())
        
    def test_solver_gradient_coo_tril(self):
        # Sparse solver:
        As1 = self.As_coo_tril.detach().clone()
        As1.requires_grad = True
        Bd1 = self.Bd.detach().clone()
        Bd1.requires_grad = True
        As1.retain_grad()
        Bd1.retain_grad()
        x = self.solve(As1, Bd1, upper=False, unitriangular=True)
        loss = x.sum()
        loss.backward()
        
        # torch dense solver:
        Ad2 = self.Ad_tril.detach().clone()
        Ad2.requires_grad = True
        Bd2 = self.Bd.detach().clone()
        Bd2.requires_grad = True
        Ad2.retain_grad()
        Bd2.retain_grad()
        x2 = torch.linalg.solve_triangular(Ad2, Bd2, upper=False, unitriangular=True)
        loss_torch = x2.sum()
        loss_torch.backward()
        
        nz_mask = As1.grad.to_dense() != 0.0
        self.assertTrue(torch.isclose(As1.grad.to_dense()[nz_mask], Ad2.grad[nz_mask], rtol=self.RTOL).all())
        self.assertTrue(torch.isclose(Bd1.grad, Bd2.grad, rtol=self.RTOL).all())
                
    def test_solver_gradient_csr_triu(self):
        # Sparse solver:
        As1 = self.As_csr_triu.detach().clone()
        As1.requires_grad = True
        Bd1 = self.Bd.detach().clone()
        Bd1.requires_grad = True
        As1.retain_grad()
        Bd1.retain_grad()
        x = self.solve(As1, Bd1, upper=True, unitriangular=True)
        loss = x.sum()
        loss.backward()
        
        # torch dense solver:
        Ad2 = self.Ad_triu.detach().clone()
        Ad2.requires_grad = True
        Bd2 = self.Bd.detach().clone()
        Bd2.requires_grad = True
        Ad2.retain_grad()
        Bd2.retain_grad()
        x2 = torch.linalg.solve_triangular(Ad2, Bd2, upper=True, unitriangular=True)
        loss_torch = x2.sum()
        loss_torch.backward()
        
        nz_mask = As1.grad.to_dense() != 0.0
        self.assertTrue(torch.isclose(As1.grad.to_dense()[nz_mask], Ad2.grad[nz_mask], rtol=self.RTOL).all())
        self.assertTrue(torch.isclose(Bd1.grad, Bd2.grad, rtol=self.RTOL).all())
        
    def test_solver_gradient_csr_tril(self):
        # Sparse solver:
        As1 = self.As_csr_tril.detach().clone()
        As1.requires_grad = True
        Bd1 = self.Bd.detach().clone()
        Bd1.requires_grad = True
        As1.retain_grad()
        Bd1.retain_grad()
        x = self.solve(As1, Bd1, upper=False, unitriangular=True)
        loss = x.sum()
        loss.backward()
        
        # torch dense solver:
        Ad2 = self.Ad_tril.detach().clone()
        Ad2.requires_grad = True
        Bd2 = self.Bd.detach().clone()
        Bd2.requires_grad = True
        Ad2.retain_grad()
        Bd2.retain_grad()
        x2 = torch.linalg.solve_triangular(Ad2, Bd2, upper=False, unitriangular=True)
        loss_torch = x2.sum()
        loss_torch.backward()
        
        nz_mask = As1.grad.to_dense() != 0.0
        self.assertTrue(torch.isclose(As1.grad.to_dense()[nz_mask], Ad2.grad[nz_mask], rtol=self.RTOL).all())
        self.assertTrue(torch.isclose(Bd1.grad, Bd2.grad, rtol=self.RTOL).all())



class SparseLinearSolveTestCUDA(SparseLinearSolveTest):
    """Override superclass setUp to run on CPU"""

    def setUp(self) -> None:
        if not torch.cuda.is_available():
            self.skipTest("Skipping SparseMatMulTestCUDA since CUDA is not available")
        self.device = torch.device("cuda")
        super().setUp()


if __name__ == "__main__":
    unittest.main()<|MERGE_RESOLUTION|>--- conflicted
+++ resolved
@@ -22,12 +22,8 @@
     d_idx = torch.stack([d_idx, d_idx], dim=0).to(device)
     return d_idx
 
-<<<<<<< HEAD
+
 class SparseTriangularSolveTest(unittest.TestCase):
-=======
-
-class SparseLinearSolveTest(unittest.TestCase):
->>>>>>> 1668172a
     """Test Triangular Linear Sparse Solver for COO and CSR formatted sparse matrices"""
 
     def setUp(self) -> None:
@@ -35,6 +31,7 @@
         if not hasattr(self, "device"):
             self.device = torch.device("cpu")
         self.RTOL = 1e-3
+        self.unitriangular = False
         self.A_shape = (16, 16)  # square matrix
         self.B_shape = (self.A_shape[1], 10)
         self.A_nnz = 32  # excluding diagonal of A which will be + A_size nnz
@@ -65,22 +62,22 @@
 
     def test_solver_result_coo_triu(self):
         x = self.solve(self.As_coo_triu, self.Bd, upper=True)
-        x2 = torch.linalg.solve_triangular(self.Ad_triu, self.Bd, upper=True)
+        x2 = torch.linalg.solve_triangular(self.Ad_triu, self.Bd, upper=True, unitriangular=self.unitriangular)
         self.assertTrue(torch.isclose(x, x2, rtol=self.RTOL).all())
 
     def test_solver_result_coo_tril(self):
         x = self.solve(self.As_coo_tril, self.Bd, upper=False)
-        x2 = torch.linalg.solve_triangular(self.Ad_tril, self.Bd, upper=False)
+        x2 = torch.linalg.solve_triangular(self.Ad_tril, self.Bd, upper=False, unitriangular=self.unitriangular)
         self.assertTrue(torch.isclose(x, x2, rtol=self.RTOL).all())
 
     def test_solver_result_csr_triu(self):
         x = self.solve(self.As_csr_triu, self.Bd, upper=True)
-        x2 = torch.linalg.solve_triangular(self.Ad_triu, self.Bd, upper=True)
+        x2 = torch.linalg.solve_triangular(self.Ad_triu, self.Bd, upper=True, unitriangular=self.unitriangular)
         self.assertTrue(torch.isclose(x, x2, rtol=self.RTOL).all())
 
     def test_solver_result_csr_tril(self):
         x = self.solve(self.As_csr_tril, self.Bd, upper=False)
-        x2 = torch.linalg.solve_triangular(self.Ad_tril, self.Bd, upper=False)
+        x2 = torch.linalg.solve_triangular(self.Ad_tril, self.Bd, upper=False, unitriangular=self.unitriangular)
         self.assertTrue(torch.isclose(x, x2, rtol=self.RTOL).all())
 
     def test_solver_gradient_coo_triu(self):
@@ -91,7 +88,7 @@
         Bd1.requires_grad = True
         As1.retain_grad()
         Bd1.retain_grad()
-        x = self.solve(As1, Bd1, upper=True)
+        x = self.solve(As1, Bd1, upper=True, unitriangular=self.unitriangular)
         loss = x.sum()
         loss.backward()
 
@@ -102,7 +99,7 @@
         Bd2.requires_grad = True
         Ad2.retain_grad()
         Bd2.retain_grad()
-        x2 = torch.linalg.solve_triangular(Ad2, Bd2, upper=True)
+        x2 = torch.linalg.solve_triangular(Ad2, Bd2, upper=True, unitriangular=self.unitriangular)
         loss_torch = x2.sum()
         loss_torch.backward()
 
@@ -118,7 +115,7 @@
         Bd1.requires_grad = True
         As1.retain_grad()
         Bd1.retain_grad()
-        x = self.solve(As1, Bd1, upper=False)
+        x = self.solve(As1, Bd1, upper=False, unitriangular=self.unitriangular)
         loss = x.sum()
         loss.backward()
 
@@ -129,7 +126,7 @@
         Bd2.requires_grad = True
         Ad2.retain_grad()
         Bd2.retain_grad()
-        x2 = torch.linalg.solve_triangular(Ad2, Bd2, upper=False)
+        x2 = torch.linalg.solve_triangular(Ad2, Bd2, upper=False, unitriangular=self.unitriangular)
         loss_torch = x2.sum()
         loss_torch.backward()
 
@@ -145,7 +142,7 @@
         Bd1.requires_grad = True
         As1.retain_grad()
         Bd1.retain_grad()
-        x = self.solve(As1, Bd1, upper=True)
+        x = self.solve(As1, Bd1, upper=True, unitriangular=self.unitriangular)
         loss = x.sum()
         loss.backward()
 
@@ -156,7 +153,7 @@
         Bd2.requires_grad = True
         Ad2.retain_grad()
         Bd2.retain_grad()
-        x2 = torch.linalg.solve_triangular(Ad2, Bd2, upper=True)
+        x2 = torch.linalg.solve_triangular(Ad2, Bd2, upper=True, unitriangular=self.unitriangular)
         loss_torch = x2.sum()
         loss_torch.backward()
 
@@ -172,7 +169,7 @@
         Bd1.requires_grad = True
         As1.retain_grad()
         Bd1.retain_grad()
-        x = self.solve(As1, Bd1, upper=False)
+        x = self.solve(As1, Bd1, upper=False, unitriangular=self.unitriangular)
         loss = x.sum()
         loss.backward()
 
@@ -183,186 +180,73 @@
         Bd2.requires_grad = True
         Ad2.retain_grad()
         Bd2.retain_grad()
-        x2 = torch.linalg.solve_triangular(Ad2, Bd2, upper=False)
-        loss_torch = x2.sum()
-        loss_torch.backward()
-
-        nz_mask = As1.grad.to_dense() != 0.0
-        self.assertTrue(torch.isclose(As1.grad.to_dense()[nz_mask], Ad2.grad[nz_mask], rtol=self.RTOL).all())
-        self.assertTrue(torch.isclose(Bd1.grad, Bd2.grad, rtol=self.RTOL).all())
-        
+        x2 = torch.linalg.solve_triangular(Ad2, Bd2, upper=False, unitriangular=self.unitriangular)
+        loss_torch = x2.sum()
+        loss_torch.backward()
+
+        nz_mask = As1.grad.to_dense() != 0.0
+        self.assertTrue(torch.isclose(As1.grad.to_dense()[nz_mask], Ad2.grad[nz_mask], rtol=self.RTOL).all())
+        self.assertTrue(torch.isclose(Bd1.grad, Bd2.grad, rtol=self.RTOL).all())
+
     def test_solver_non_triangular_error(self):
-        """Test to check that solver throws an ValueError if a diagonal is specified but unitriangular=True"""
-        As1 = self.As_csr_triu.detach().clone()
-        As1.requires_grad = True
-        Bd1 = self.Bd.detach().clone()
-        Bd1.requires_grad = True
-        As1.retain_grad()
-        Bd1.retain_grad()
-        x = self.solve(As1, Bd1, upper=True, unitriangular=True)
-        loss = x.sum()
-        with self.assertRaises(ValueError):
-            loss.backward()
-        
-        
-        
-class SparseUnitTriangularSolveTest(unittest.TestCase):
-    """Test Triangular Linear Sparse Solver for COO and CSR formatted sparse matrices"""
-    def setUp(self) -> None:
+        """Test to check that solver throws an ValueError if a diagonal is specified in input
+        but unitriangular=True in solver arguments"""
+        if self.unitriangular == False:  # statement to stop test running in SparseUnitTriangularSolveTest
+            As1 = self.As_csr_triu.detach().clone()
+            As1.requires_grad = True
+            Bd1 = self.Bd.detach().clone()
+            Bd1.requires_grad = True
+            As1.retain_grad()
+            Bd1.retain_grad()
+            x = self.solve(As1, Bd1, upper=True, unitriangular=True)
+            loss = x.sum()
+            with self.assertRaises(ValueError):
+                loss.backward()
+
+
+class SparseTriangularSolveTestCUDA(SparseTriangularSolveTest):
+    """Override superclass setUp to run on CPU"""
+
+    def setUp(self) -> None:
+        if not torch.cuda.is_available():
+            self.skipTest(f"Skipping {self.__class__.__name__} since CUDA is not available")
+        self.device = torch.device("cuda")
+        super().setUp()
+
+
+class SparseUnitTriangularSolveTest(SparseTriangularSolveTest):
+    """Test Triangular Linear Sparse Solver for COO and CSR formatted sparse matrices
+    for unit triangular case, where unit diagonal is implicit in solver, provided unitriangular = True"""
+
+    def setUp(self) -> None:
+        if not hasattr(self, "device"):
+            self.device = torch.device("cpu")
         self.RTOL = 1e-3
+        self.unitriangular = True
         self.A_shape = (16, 16)  # square matrix
         self.B_shape = (self.A_shape[1], 10)
         self.A_nnz = 32
         self.A_idx = gencoordinates_square_tri(self.A_shape[0], self.A_nnz)
-        self.A_val = torch.randn(self.A_nnz, dtype=torch.float64, device='cuda')
-        
+        self.A_val = torch.randn(self.A_nnz, dtype=torch.float64, device="cuda")
+
         self.As_coo_triu = torch.sparse_coo_tensor(self.A_idx, self.A_val, self.A_shape, requires_grad=True).coalesce()
         self.As_coo_tril = self.As_coo_triu.t()
         self.As_csr_triu = self.As_coo_triu.to_sparse_csr()
         self.As_csr_tril = self.As_coo_tril.to_sparse_csr()
-        
+
         self.Ad_triu = self.As_coo_triu.to_dense()
         self.Ad_tril = self.As_coo_tril.to_dense()
-        
-        self.Bd = torch.randn(16, 4, dtype=torch.float64, device='cuda')
+
+        self.Bd = torch.randn(16, 4, dtype=torch.float64, device="cuda")
         self.solve = sparse_triangular_solve
-        
-    def test_solver_result_coo_triu(self):
-        x = self.solve(self.As_coo_triu, self.Bd, upper=True)
-        x2 = torch.linalg.solve_triangular(self.Ad_triu, self.Bd, upper=True, unitriangular=True)
-        self.assertTrue(torch.isclose(x, x2, rtol=self.RTOL).all())
-        
-    def test_solver_result_coo_tril(self):
-        x = self.solve(self.As_coo_tril, self.Bd, upper=False)
-        x2 = torch.linalg.solve_triangular(self.Ad_tril, self.Bd, upper=False, unitriangular=True)
-        self.assertTrue(torch.isclose(x, x2, rtol=self.RTOL).all())
-        
-    def test_solver_result_csr_triu(self):
-        x = self.solve(self.As_csr_triu, self.Bd, upper=True)
-        x2 = torch.linalg.solve_triangular(self.Ad_triu, self.Bd, upper=True, unitriangular=True)
-        self.assertTrue(torch.isclose(x, x2, rtol=self.RTOL).all())
-        
-    def test_solver_result_csr_tril(self):
-        x = self.solve(self.As_csr_tril, self.Bd, upper=False)
-        x2 = torch.linalg.solve_triangular(self.Ad_tril, self.Bd, upper=False, unitriangular=True)
-        self.assertTrue(torch.isclose(x, x2, rtol=self.RTOL).all())
-        
-    def test_solver_gradient_coo_triu(self):
-        # Sparse solver:
-        As1 = self.As_coo_triu.detach().clone()
-        As1.requires_grad = True
-        Bd1 = self.Bd.detach().clone()
-        Bd1.requires_grad = True
-        As1.retain_grad()
-        Bd1.retain_grad()
-        x = self.solve(As1, Bd1, upper=True, unitriangular=True)
-        loss = x.sum()
-        loss.backward()
-        
-        # torch dense solver:
-        Ad2 = self.Ad_triu.detach().clone()
-        Ad2.requires_grad = True
-        Bd2 = self.Bd.detach().clone()
-        Bd2.requires_grad = True
-        Ad2.retain_grad()
-        Bd2.retain_grad()
-        x2 = torch.linalg.solve_triangular(Ad2, Bd2, upper=True, unitriangular=True)
-        loss_torch = x2.sum()
-        loss_torch.backward()
-        
-        nz_mask = As1.grad.to_dense() != 0.0
-        self.assertTrue(torch.isclose(As1.grad.to_dense()[nz_mask], Ad2.grad[nz_mask], rtol=self.RTOL).all())
-        self.assertTrue(torch.isclose(Bd1.grad, Bd2.grad, rtol=self.RTOL).all())
-        
-    def test_solver_gradient_coo_tril(self):
-        # Sparse solver:
-        As1 = self.As_coo_tril.detach().clone()
-        As1.requires_grad = True
-        Bd1 = self.Bd.detach().clone()
-        Bd1.requires_grad = True
-        As1.retain_grad()
-        Bd1.retain_grad()
-        x = self.solve(As1, Bd1, upper=False, unitriangular=True)
-        loss = x.sum()
-        loss.backward()
-        
-        # torch dense solver:
-        Ad2 = self.Ad_tril.detach().clone()
-        Ad2.requires_grad = True
-        Bd2 = self.Bd.detach().clone()
-        Bd2.requires_grad = True
-        Ad2.retain_grad()
-        Bd2.retain_grad()
-        x2 = torch.linalg.solve_triangular(Ad2, Bd2, upper=False, unitriangular=True)
-        loss_torch = x2.sum()
-        loss_torch.backward()
-        
-        nz_mask = As1.grad.to_dense() != 0.0
-        self.assertTrue(torch.isclose(As1.grad.to_dense()[nz_mask], Ad2.grad[nz_mask], rtol=self.RTOL).all())
-        self.assertTrue(torch.isclose(Bd1.grad, Bd2.grad, rtol=self.RTOL).all())
-                
-    def test_solver_gradient_csr_triu(self):
-        # Sparse solver:
-        As1 = self.As_csr_triu.detach().clone()
-        As1.requires_grad = True
-        Bd1 = self.Bd.detach().clone()
-        Bd1.requires_grad = True
-        As1.retain_grad()
-        Bd1.retain_grad()
-        x = self.solve(As1, Bd1, upper=True, unitriangular=True)
-        loss = x.sum()
-        loss.backward()
-        
-        # torch dense solver:
-        Ad2 = self.Ad_triu.detach().clone()
-        Ad2.requires_grad = True
-        Bd2 = self.Bd.detach().clone()
-        Bd2.requires_grad = True
-        Ad2.retain_grad()
-        Bd2.retain_grad()
-        x2 = torch.linalg.solve_triangular(Ad2, Bd2, upper=True, unitriangular=True)
-        loss_torch = x2.sum()
-        loss_torch.backward()
-        
-        nz_mask = As1.grad.to_dense() != 0.0
-        self.assertTrue(torch.isclose(As1.grad.to_dense()[nz_mask], Ad2.grad[nz_mask], rtol=self.RTOL).all())
-        self.assertTrue(torch.isclose(Bd1.grad, Bd2.grad, rtol=self.RTOL).all())
-        
-    def test_solver_gradient_csr_tril(self):
-        # Sparse solver:
-        As1 = self.As_csr_tril.detach().clone()
-        As1.requires_grad = True
-        Bd1 = self.Bd.detach().clone()
-        Bd1.requires_grad = True
-        As1.retain_grad()
-        Bd1.retain_grad()
-        x = self.solve(As1, Bd1, upper=False, unitriangular=True)
-        loss = x.sum()
-        loss.backward()
-        
-        # torch dense solver:
-        Ad2 = self.Ad_tril.detach().clone()
-        Ad2.requires_grad = True
-        Bd2 = self.Bd.detach().clone()
-        Bd2.requires_grad = True
-        Ad2.retain_grad()
-        Bd2.retain_grad()
-        x2 = torch.linalg.solve_triangular(Ad2, Bd2, upper=False, unitriangular=True)
-        loss_torch = x2.sum()
-        loss_torch.backward()
-        
-        nz_mask = As1.grad.to_dense() != 0.0
-        self.assertTrue(torch.isclose(As1.grad.to_dense()[nz_mask], Ad2.grad[nz_mask], rtol=self.RTOL).all())
-        self.assertTrue(torch.isclose(Bd1.grad, Bd2.grad, rtol=self.RTOL).all())
-
-
-
-class SparseLinearSolveTestCUDA(SparseLinearSolveTest):
+
+
+class SparseUnitTriangularSolveTestCUDA(SparseUnitTriangularSolveTest):
     """Override superclass setUp to run on CPU"""
 
     def setUp(self) -> None:
         if not torch.cuda.is_available():
-            self.skipTest("Skipping SparseMatMulTestCUDA since CUDA is not available")
+            self.skipTest(f"Skipping {self.__class__.__name__} since CUDA is not available")
         self.device = torch.device("cuda")
         super().setUp()
 
