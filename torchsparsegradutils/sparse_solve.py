--- conflicted
+++ resolved
@@ -128,17 +128,13 @@
 
         # Backprop rule: gradB = A^{-T} grad
         # Check if a workaround for https://github.com/pytorch/pytorch/issues/88890 is needed
-<<<<<<< HEAD
         workaround88890 = (
             A.device == torch.device("cpu")
             and (not ctx.upper)
             and ctx.unitriangular
-            and (int(torch.__version__[0]) < 2)
+            and (torch.__version__ < (2,))
             and not ctx.transpose
         )
-=======
-        workaround88890 = A.device == torch.device("cpu") and (not ctx.upper) and ctx.ut and (torch.__version__ < (2,))
->>>>>>> 0f0b2c8f
         if not workaround88890:
             gradB = torch.triangular_solve(
                 grad, A, upper=ctx.upper, transpose=not ctx.transpose, unitriangular=ctx.unitriangular
